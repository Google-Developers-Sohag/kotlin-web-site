- company: "Industrial Geodetic Systems"
  url: "http://hive.geosystems.aero/?locale=en"
  description: "Using Kotlin for the Front-End Web"
- company: "Prezi.com"
  url: "prezi.com"
  description: "Kotlin in backend, data processing and service development"
- company: "JetBrains"
  url: "http://www.jetbrains.com"
  description: "Using Kotlin for internal projects and part of their award-winning IDE's, including WebStorm LiveEdit"
- company: "Bremeld Corp SA"
  url: "http://linkedin.com/company/bremeld"
  description: "Using Kotlin in data processing pipeline, ElasticSearch plugins, and IDE plugins"
- company: "Igor Fomin"
<<<<<<< HEAD
  url: "https://play.google.com/store/apps/details?id=ru.evilbloodydemon.pills"
  description: "Medication Control - Android Application"
=======
  link: "https://play.google.com/store/apps/details?id=ru.evilbloodydemon.pills"
  description: "Medication Control - Android Application"
- company: "Telegraph LLC"
  link: "https://github.com/ex3ndr/telegram-tl"
  description: "Data schema compiler for TL language implemented in Kotlin"
>>>>>>> ed27cf1d
<|MERGE_RESOLUTION|>--- conflicted
+++ resolved
@@ -11,13 +11,8 @@
   url: "http://linkedin.com/company/bremeld"
   description: "Using Kotlin in data processing pipeline, ElasticSearch plugins, and IDE plugins"
 - company: "Igor Fomin"
-<<<<<<< HEAD
   url: "https://play.google.com/store/apps/details?id=ru.evilbloodydemon.pills"
   description: "Medication Control - Android Application"
-=======
-  link: "https://play.google.com/store/apps/details?id=ru.evilbloodydemon.pills"
-  description: "Medication Control - Android Application"
-- company: "Telegraph LLC"
-  link: "https://github.com/ex3ndr/telegram-tl"
-  description: "Data schema compiler for TL language implemented in Kotlin"
->>>>>>> ed27cf1d
+- company: "Telegram"
+  url: "https://github.com/ex3ndr/telegram-tl"
+  description: "Data schema compiler for TL language implemented in Kotlin"